--- conflicted
+++ resolved
@@ -41,70 +41,16 @@
 	r.RunnerSettings = rs
 }
 
+func (r *LocalRunner) setEnvs(envs []string) error {
+	r.envs = envs
+	return nil
+}
+
 func NewLocalRunner(opts ...RunnerOption) (*LocalRunner, error) {
 	r := &LocalRunner{
 		RunnerSettings: &RunnerSettings{},
 	}
 
-<<<<<<< HEAD
-func (r *LocalRunner) setDir(dir string) error {
-	r.dir = dir
-	return nil
-}
-
-func (r *LocalRunner) setStdin(stdin io.Reader) error {
-	r.stdin = stdin
-	return nil
-}
-
-func (r *LocalRunner) setStdout(stdout io.Writer) error {
-	r.stdout = stdout
-	return nil
-}
-
-func (r *LocalRunner) setStderr(stderr io.Writer) error {
-	r.stderr = stderr
-	return nil
-}
-
-func (r *LocalRunner) getStdin() io.Reader {
-	return r.stdin
-}
-
-func (r *LocalRunner) getStdout() io.Writer {
-	return r.stdout
-}
-
-func (r *LocalRunner) getStderr() io.Writer {
-	return r.stderr
-}
-
-func (r *LocalRunner) setLogger(logger *zap.Logger) error {
-	r.logger = logger
-	return nil
-}
-
-func (r *LocalRunner) setInsecure(bool) error {
-	return nil
-}
-
-func (r *LocalRunner) setTLSDir(string) error {
-	return nil
-}
-
-func (r *LocalRunner) setEnableBackgroundProcesses(bool) error {
-	return nil
-}
-
-func (r *LocalRunner) setEnvs(envs []string) error {
-	r.envs = envs
-	return nil
-}
-
-func NewLocalRunner(opts ...RunnerOption) (*LocalRunner, error) {
-	r := &LocalRunner{}
-=======
->>>>>>> 595840fc
 	if err := ApplyOptions(r, opts...); err != nil {
 		return nil, err
 	}
