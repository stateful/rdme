--- conflicted
+++ resolved
@@ -250,21 +250,18 @@
      */
     sessionStrategy: SessionStrategy;
     /**
-<<<<<<< HEAD
      * project for this runner
      * used to load environment variables from .env files
      *
      * @generated from protobuf field: optional runme.runner.v1.Project project = 22;
      */
     project?: Project;
-=======
      * whether to store the stdout of the last ran
      * block in the environment variable `__`
      *
      * @generated from protobuf field: bool store_last_output = 23;
      */
     storeLastOutput: boolean;
->>>>>>> 5e7a0191
 }
 /**
  * @generated from protobuf message runme.runner.v1.ProcessPID
